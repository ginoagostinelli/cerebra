--- conflicted
+++ resolved
@@ -1,11 +1,7 @@
 # Cerebra
 
-<<<<<<< HEAD
 Thanks to Facundo Greco, the genious behind this project, and Gino Agostinelli's acceptable code (6/10) Cerebra is created.
-Cerebra is a flexible framework for creating and managing multi-agent workflows. It allows you to connect multiple agents in different configurations to solve complex tasks.
-=======
 Cerebra is a flexible framework for building structured, multi-agent systems. Define agents as modular tasks, organize them with workflows, and run them through a connected graph.
->>>>>>> de589e8b
 
 # Getting Started
 
